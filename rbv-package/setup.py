from setuptools import setup, find_packages

setup(
    name="rbv-package",
<<<<<<< HEAD
    version="1.0.40",
=======
    version="1.0.39",
>>>>>>> 0d0f2a60
    packages=find_packages(),
    description="Un package de fonction utiles pour la Vérification basée sur les risques",
    author="Hubinont Jean-Philippe",
    author_email="jphubinont@bluesquarehub.com",
    install_requires=[],
)
<|MERGE_RESOLUTION|>--- conflicted
+++ resolved
@@ -1,15 +1,12 @@
-from setuptools import setup, find_packages
-
-setup(
-    name="rbv-package",
-<<<<<<< HEAD
-    version="1.0.40",
-=======
-    version="1.0.39",
->>>>>>> 0d0f2a60
-    packages=find_packages(),
-    description="Un package de fonction utiles pour la Vérification basée sur les risques",
-    author="Hubinont Jean-Philippe",
-    author_email="jphubinont@bluesquarehub.com",
-    install_requires=[],
-)
+from setuptools import setup, find_packages
+
+setup(
+    name="rbv-package",
+    version="1.0.40",
+
+    packages=find_packages(),
+    description="Un package de fonction utiles pour la Vérification basée sur les risques",
+    author="Hubinont Jean-Philippe",
+    author_email="jphubinont@bluesquarehub.com",
+    install_requires=[],
+)